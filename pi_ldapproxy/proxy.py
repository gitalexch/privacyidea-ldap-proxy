#! /usr/bin/env python
import argparse
import json
import sys
import re
import urllib
from cStringIO import StringIO
from functools import partial

from ldaptor.protocols import pureldap
from ldaptor.protocols.ldap import ldaperrors
from ldaptor.protocols.ldap.ldapclient import LDAPClient
from ldaptor.protocols.ldap.ldapconnector import connectToLDAPEndpoint
from ldaptor.protocols.ldap.proxybase import ProxyBase
from twisted.internet import defer, protocol, reactor
from twisted.logger import Logger
from twisted.internet.ssl import Certificate
from twisted.python.filepath import FilePath
from twisted.web.client import Agent, FileBodyProducer, readBody, BrowserLikePolicyForHTTPS
from twisted.web.http_headers import Headers

from pi_ldapproxy.bindcache import BindCache
from pi_ldapproxy.config import load_config
from pi_ldapproxy.appcache import AppCache
from pi_ldapproxy.realmmapping import detect_login_preamble, REALM_MAPPING_STRATEGIES, RealmMappingError
from pi_ldapproxy.usermapping import USER_MAPPING_STRATEGIES, UserMappingError
from pi_ldapproxy.util import DisabledVerificationPolicyForHTTPS

log = Logger()

class ProxyError(Exception):
    pass

DN_BLACKLIST = map(re.compile, ['^dn=uid='])
VALIDATE_URL_TEMPLATE = '{}validate/check'

class TwoFactorAuthenticationProxy(ProxyBase):
    def __init__(self):
        ProxyBase.__init__(self)
        # Set the state initially
        self.reset_state()

    def request_validate(self, url, user, realm, password):
        """
        Issue an HTTP request to authenticate an user with a password in a given
        realm using the specified privacyIDEA /validate/check endpoint.

        :param url: an HTTP or HTTPS url to the /validate/check endpoint
        :param user: username to authenticate
        :param realm: realm of the user, empty string for default realm
        :param password: password for authentication
        :return: A Twisted Deferred which yields a `twisted.web.client.Response` instance or fails.
        """
        body = urllib.urlencode({'user': user,
                                'realm': realm,
                                'pass': password})
        # TODO: Is this really the preferred way to pass a string body?
        producer = FileBodyProducer(StringIO(body))
        d = self.factory.agent.request('POST',
                           url,
                           Headers({
                               'Content-Type': ['application/x-www-form-urlencoded'],
                               'User-Agent': ['privacyIDEA LDAP Proxy']
                           }),
                           producer)
        return d

    @defer.inlineCallbacks
    def authenticate_bind_request(self, request):
        """
        Given a LDAP bind request:
         * Check if it is contained in the bind cache.
            If yes: Return success and bind the service account.
         * If not: resolve the DN and redirect the request to privacyIDEA.
        :param request: An `pureldap.LDAPBindRequest` instance.
        :return: Deferred that fires a tuple ``(success, message)``, whereas ``success`` denotes whether privacyIDEA
        successfully validated the given password. If ``success`` is ``False``, ``message`` contains an error message.
        """
        #: This 2-tuple has the following semantics:
        #: If the first element is True, authentication has succeeded! The second element then
        #: contains the app marker as a string.
        #: If the first element is False, authentication has failed. The second element then contains
        #: the error message.
        result = (False, '')
        try:
            app_marker, realm = yield self.factory.resolve_realm(request.dn)
            user = yield self.factory.resolve_user(request.dn)
        except UserMappingError:
            # User could not be found
            log.info('Could not resolve {dn!r} to user', dn=request.dn)
            result = (False, 'Invalid user.')
        except RealmMappingError, e:
            # Realm could not be mapped
            log.info('Could not resolve {dn!r} to realm: {message!r}', dn=request.dn, message=e.message)
            # TODO: too much information revealed?
            result = (False, 'Could not determine realm.')
        else:
            log.info('Resolved {dn!r} to {user!r}@{realm!r} ({marker!r})',
                     dn=request.dn, user=user, realm=realm, marker=app_marker)
            password = request.auth
            if self.factory.is_bind_cached(request.dn, app_marker, request.auth):
                log.info('Combination found in bind cache!')
                result = (True, app_marker)
            else:
                response = yield self.request_validate(self.factory.validate_url,
                                                       user,
                                                       realm,
                                                       password)
                json_body = yield readBody(response)
                if response.code == 200:
                    body = json.loads(json_body)
                    if body['result']['status']:
                        if body['result']['value']:
                            result = (True, app_marker)
                        else:
                            result = (False, 'Failed to authenticate.')
                    else:
                        result = (False, 'Failed to authenticate. privacyIDEA error.')
                else:
                    result = (False, 'Failed to authenticate. Wrong HTTP response ({})'.format(response.code))
        # TODO: Is this the right place to bind the service user?
        # (check that result[0] is actually True and not just truthy)
        if result[0] is True and self.factory.bind_service_account:
            log.info('Successful authentication, authenticating as service user ...')
            # Reset value in case the connection is re-used
            self.forwarded_passthrough_bind = False
            yield self.bind_service_account()
        defer.returnValue(result)

    def send_bind_response(self, result, request, reply):
        """
        Given a bind request, authentication result and a reply function, send a successful or a failed bind response.
        :param result: A tuple ``(success, message/app marker)``
        :param request: The corresponding ``LDAPBindRequest``
        :param reply: A function that expects a ``LDAPResult`` object
        :return: nothing
        """
        success, message = result
        if success:
            log.info('Sending BindResponse "success"')
            app_marker = message
            self.factory.finalize_authentication(request.dn, app_marker, request.auth)
            reply(pureldap.LDAPBindResponse(ldaperrors.Success.resultCode))
        else:
            log.info('Sending BindResponse "invalid credentials": {message}', message=message)
            reply(pureldap.LDAPBindResponse(ldaperrors.LDAPInvalidCredentials.resultCode, errorMessage=message))

    def send_error_bind_response(self, failure, request, reply):
        """
        Given a failure and a reply function, log the failure and send a failed bind response.
        :param failure: A ``twisted.python.failure.Failure`` object
        :param request: The corresponding ``LDAPBindRequest``
        :param reply: A function that expects a ``LDAPResult`` object
        :return:
        """
        log.failure("Could not bind", failure)
        # TODO: Is it right to send LDAPInvalidCredentials here?
        self.send_bind_response((False, 'LDAP Proxy failed.'), request, reply)

    @defer.inlineCallbacks
    def bind_service_account(self):
        """
        :return: A deferred that sends a bind request for the service account at `self.client`
        """
        log.info('Binding service account ...')
        yield self.client.bind(self.factory.service_account_dn, self.factory.service_account_password)

    def handleProxiedResponse(self, response, request, controls):
        """
        Called by `ProxyBase` to handle the response of an incoming request.
        :param response:
        :param request:
        :param controls:
        :return:
        """
        try:
            # Try to detect login preamble
            if isinstance(request, pureldap.LDAPSearchRequest):
                # If we are sending back a search result entry, we just save it for preamble detection
                # and count the total number of search result entries.
                if isinstance(response, pureldap.LDAPSearchResultEntry):
                    self.last_search_response_entry = response
                    self.search_response_entries += 1
                elif isinstance(response, pureldap.LDAPSearchResultDone):
                    # only check for preambles if we returned exactly one search result entry
                    # and if this connection was established in the context of a passthrough bind
                    # (i.e. an app service account)
                    if self.search_response_entries == 1 and self.forwarded_passthrough_bind:
                        self.factory.process_search_response(request, self.last_search_response_entry)
                    # reset counter and storage
                    self.search_response_entries = 0
                    self.last_search_response_entry = None
        except Exception, e:
            log.failure("Unhandled error in handleProxiedResponse: {e}", e=e)
            raise
        return response

    def reset_state(self):
        """
        Reset the internal state of the connection to its initial state.
        This is used in case a LDAP conneciton is reused, i.e. more than
        one bind request is received:
        """
        #: Specifies whether we have received a Bind Request at some point
        self.received_bind_request = False
        #: Specifies whether we forwarded a Bind Request to the LDAP backend because the
        #: DN was found in passthrough_binds.
        self.forwarded_passthrough_bind = False
        #: If we are currently processing a search request, this stores the last entry
        #: sent during its response. Otherwise, it is None.
        self.last_search_response_entry = None
        #: If we are currently processing a search request, this stores the total number of
        #: entries sent during its response.
        # Why do we have these two attributes here? For preamble detection, we need to make sure
        # that the search request returns only one entry. To achieve that, we could store all entries
        # in a list. However, this introduces unnecessary space overhead (e.g. if the app queries
        # all users). Thus, we only store the last entry and the total entry count.
        self.search_response_entries = 0

    def handleBeforeForwardRequest(self, request, controls, reply):
        """
        Called by `ProxyBase` to handle an incoming request.
        :param request:
        :param controls:
        :param reply:
        :return:
        """
        if isinstance(request, pureldap.LDAPBindRequest):
<<<<<<< HEAD
            if self.received_bind_request:
                # We have already received a bind request in this connection!
                if self.factory.allow_connection_reuse:
                    # We need to reset the state before further processing the request
                    log.info('Reusing LDAP connection, resetting state ...')
                    self.reset_state()
                else:
                    log.warn('Rejected a second bind request in the same connection. '
                             'Please check the `allow-connection-reuse` config option.')
                    self.send_bind_response((False, 'Reusing connections is disabled.'), request, reply)
                    return None
            self.received_bind_request = True
            if request.dn == '':
                self.send_bind_response((False, 'Anonymous binds are not supported.'), request, reply)
                return None
=======
            if self.bound:
                log.warn('Rejected a second bind request in the same connection')
                self.send_bind_response((False, 'Reusing connections currently unsupported.'), request, reply)
                return None
            elif request.dn == '':
                if self.factory.forward_anonymous_binds:
                    return request, controls
                else:
                    self.send_bind_response((False, 'Anonymous binds are not supported.'), request, reply)
                    return None
>>>>>>> 864f99b3
            elif self.factory.is_dn_blacklisted(request.dn):
                self.send_bind_response((False, 'DN is blacklisted.'), request, reply)
                return None
            elif request.dn in self.factory.passthrough_binds:
                log.info('BindRequest for {dn!r}, passing through ...', dn=request.dn)
                self.forwarded_passthrough_bind = True
                return request, controls
            else:
                log.info("BindRequest for {dn!r} received ...", dn=request.dn)
                d = self.authenticate_bind_request(request)
                d.addCallback(self.send_bind_response, request, reply)
                d.addErrback(self.send_error_bind_response, request, reply)
                return None
        elif isinstance(request, pureldap.LDAPSearchRequest):
            # If the corresponding config option is not set, search requests are rejected.
            if not self.factory.allow_search:
                # TODO: Is that the right response?
                log.info('Incoming search request, but configuration allows no search.')
                reply(pureldap.LDAPSearchResultDone(ldaperrors.LDAPInsufficientAccessRights.resultCode,
                                        errorMessage='LDAP Search disallowed according to the configuration.'))
                return None
            # Apparently, we can forward the search request.
            # Assuming `bind-service-account` is enabled and the privacyIDEA authentication was successful,
            # the service account is already authenticated for `self.client`.
            return request, controls
        elif isinstance(request, pureldap.LDAPUnbindRequest):
            # We just forward any Unbind Request, regardless of whether we have sent a Bind Request to
            # the LDAP backend earlier.
            return request, controls
        else:
            log.info("{class_!r} received, rejecting.", class_=request.__class__.__name__)
            # TODO: Is that the right approach to reject (any) request?
            reply(pureldap.LDAPResult(ldaperrors.LDAPInsufficientAccessRights.resultCode,
                    errorMessage='Rejecting LDAP Search without successful privacyIDEA authentication'))
            return None

class ProxyServerFactory(protocol.ServerFactory):
    protocol = TwoFactorAuthenticationProxy

    def __init__(self, config):
        # NOTE: ServerFactory.__init__ does not exist?
        # Read configuration options.
        if config['privacyidea']['verify']:
            if config['privacyidea']['certificate']:
                certificate_path = config['privacyidea']['certificate']
                certificate = Certificate.loadPEM(FilePath(certificate_path).getContent())
                log.info('Pinning privacyIDEA HTTPS certificate {certificate!r} from {path!r}',
                         certificate=certificate, path=certificate_path)
            else:
                certificate = None
                log.info('Checking privacyIDEA HTTPS certificate against system certificate store')
            https_policy = BrowserLikePolicyForHTTPS(certificate)
        else:
            log.warn('Not checking the hostname of the privacyIDEA HTTPS certificate!')
            https_policy = DisabledVerificationPolicyForHTTPS()
        self.agent = Agent(reactor, https_policy)
        self.use_tls = config['ldap-backend']['use-tls']
        if self.use_tls:
            # TODO: This seems to get lost if we use log.info
            print 'LDAP over TLS is currently unsupported. Exiting.'
            sys.exit(1)

        self.proxied_endpoint_string = config['ldap-backend']['endpoint']
        self.privacyidea_instance = config['privacyidea']['instance']
        # Construct the validate url from the instance location
        if self.privacyidea_instance[-1] != '/':
            self.privacyidea_instance += '/'
        self.validate_url = VALIDATE_URL_TEMPLATE.format(self.privacyidea_instance)

        self.service_account_dn = config['service-account']['dn']
        self.service_account_password = config['service-account']['password']

        # We have to make a small workaround for configobj here: An empty config value
        # is interpreted as a list with one element, the empty string.
        self.passthrough_binds = config['ldap-proxy']['passthrough-binds']
        if len(self.passthrough_binds) == 1 and self.passthrough_binds[0]  == '':
            self.passthrough_binds = []
        log.info('Passthrough DNs: {binds!r}', binds=self.passthrough_binds)

        self.forward_anonymous_binds = config['ldap-proxy']['forward-anonymous-binds']

        self.allow_search = config['ldap-proxy']['allow-search']
        self.bind_service_account = config['ldap-proxy']['bind-service-account']
        self.allow_connection_reuse = config['ldap-proxy']['allow-connection-reuse']

        user_mapping_strategy = USER_MAPPING_STRATEGIES[config['user-mapping']['strategy']]
        log.info('Using user mapping strategy: {strategy!r}', strategy=user_mapping_strategy)

        self.user_mapper = user_mapping_strategy(self, config['user-mapping'])

        realm_mapping_strategy = REALM_MAPPING_STRATEGIES[config['realm-mapping']['strategy']]
        log.info('Using realm mapping strategy: {strategy!r}', strategy=realm_mapping_strategy)

        self.realm_mapper = realm_mapping_strategy(self, config['realm-mapping'])

        enable_bind_cache = config['bind-cache']['enabled']
        if enable_bind_cache:
            self.bind_cache = BindCache(config['bind-cache']['timeout'])
        else:
            self.bind_cache = None

        enable_app_cache = config['app-cache']['enabled']
        if enable_app_cache:
            self.app_cache = AppCache(config['app-cache']['timeout'])
        else:
            self.app_cache = None
        self.app_cache_attribute = config['app-cache']['attribute']
        self.app_cache_value_prefix = config['app-cache']['value-prefix']

        if config['ldap-backend']['test-connection']:
            self.test_connection()

    @defer.inlineCallbacks
    def connect_service_account(self):
        """
        Make a new connection to the LDAP backend server using the credentials of the service account
        :return: A Deferred that fires a `LDAPClient` instance
        """
        client = yield connectToLDAPEndpoint(reactor, self.proxied_endpoint_string, LDAPClient)
        if self.use_tls:
            client = yield client.startTLS()
        try:
            yield client.bind(self.service_account_dn, self.service_account_password)
        except ldaperrors.LDAPException, e:
            # Call unbind() here if an exception occurs: Otherwise, Twisted will keep the file open
            # and slowly run out of open files.
            yield client.unbind()
            raise e
        defer.returnValue(client)

    def resolve_user(self, dn):
        """
        Invoke the user mapper to find the username of the user identified by the DN *dn*.
        :param dn: LDAP distinguished name as string
        :return: a Deferred firing a string (or raising a UserMappingError)
        """
        return self.user_mapper.resolve(dn)

    def resolve_realm(self, dn):
        """
        Invoke the realm mapper to find the realm of the user identified by the DN *dn*.
        :param dn: LDAP distinguished name as string
        :return: a Deferred firing a string (or raising a RealmMappingError)
        """
        return self.realm_mapper.resolve(dn)

    def finalize_authentication(self, dn, app_marker, password):
        """
        Called when a user was successfully authenticated by privacyIDEA. If the bind cache is enabled,
        add the corresponding credentials to the bind cache.
        :param dn: Distinguished Name as string
        :param app_marker: app marker
        :param password: Password as string
        """
        if self.bind_cache is not None:
            self.bind_cache.add_to_cache(dn, app_marker, password)

    def process_search_response(self, request, response):
        """
        Called when ``response`` is sent in response to ``request``. If the app cache is enabled,
        ``detect_login_preamble`` is invoked in order to detect a login preamble. If one was detected,
        the corresponding entry is added to the app cache.
        :param request: LDAPSearchRequest
        :param response: LDAPSearchResultEntry or LDAPSearchResultDone
        :return:
        """
        if self.app_cache is not None:
            result = detect_login_preamble(request,
                                           response,
                                           self.app_cache_attribute,
                                           self.app_cache_value_prefix)
            if result is not None:
                dn, marker = result
                self.app_cache.add_to_cache(dn, marker)

    def is_bind_cached(self, dn, app_marker, password):
        """
        Check whether the given credentials are found in the bind cache.
        If the bind cache is disabled, this always returns False.
        :param dn: Distinguished Name as string
        :param app_marker: App marker as string
        :param password: Password as string
        :return: a boolean
        """
        if self.bind_cache is not None:
            return self.bind_cache.is_cached(dn, app_marker, password)
        else:
            return False

    def is_dn_blacklisted(self, dn):
        """
        Check whether the given distinguished name is part of our blacklist
        :param dn: Distinguished Name as string
        :return: a boolean
        """
        return any(pattern.match(dn) for pattern in DN_BLACKLIST)

    def buildProtocol(self, addr):
        """
        called by Twisted for each new incoming connection.
        """
        proto = self.protocol()
        client_connector = partial(
                            connectToLDAPEndpoint,
                            reactor,
                            self.proxied_endpoint_string,
                            LDAPClient)
        proto.factory = self
        proto.clientConnector = client_connector
        proto.use_tls = self.use_tls
        return proto

    @defer.inlineCallbacks
    def test_connection(self):
        """
        Connect to the LDAP backend using an anonymous bind and unbind after that.
        :return: a Deferred that fires True or False
        """
        try:
            client = yield self.connect_service_account()
            yield client.unbind()
            log.info('Successfully tested the connection to the LDAP backend using the service account')
            defer.returnValue(True)
        except Exception, e:
            log.failure('Could not connect to LDAP backend', exception=e)
            defer.returnValue(False)<|MERGE_RESOLUTION|>--- conflicted
+++ resolved
@@ -226,7 +226,6 @@
         :return:
         """
         if isinstance(request, pureldap.LDAPBindRequest):
-<<<<<<< HEAD
             if self.received_bind_request:
                 # We have already received a bind request in this connection!
                 if self.factory.allow_connection_reuse:
@@ -240,20 +239,11 @@
                     return None
             self.received_bind_request = True
             if request.dn == '':
-                self.send_bind_response((False, 'Anonymous binds are not supported.'), request, reply)
-                return None
-=======
-            if self.bound:
-                log.warn('Rejected a second bind request in the same connection')
-                self.send_bind_response((False, 'Reusing connections currently unsupported.'), request, reply)
-                return None
-            elif request.dn == '':
                 if self.factory.forward_anonymous_binds:
                     return request, controls
                 else:
                     self.send_bind_response((False, 'Anonymous binds are not supported.'), request, reply)
                     return None
->>>>>>> 864f99b3
             elif self.factory.is_dn_blacklisted(request.dn):
                 self.send_bind_response((False, 'DN is blacklisted.'), request, reply)
                 return None
