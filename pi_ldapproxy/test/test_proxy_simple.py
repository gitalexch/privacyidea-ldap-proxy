from ldaptor.protocols import pureldap
from ldaptor.protocols.ldap import ldaperrors
from ldaptor.protocols.ldap.ldapsyntax import LDAPEntry
from twisted.internet import defer

from pi_ldapproxy.test.util import ProxyTestCase


class TestProxySimple(ProxyTestCase):
    privacyidea_credentials = {
        'hugo@default': 'secret'
    }

    def test_anonymous_bind_fails(self):
        server, client = self.create_server_and_client([])
        d = client.bind('', '')
        return self.assertFailure(d, ldaperrors.LDAPInvalidCredentials)

    @defer.inlineCallbacks
    def test_bind_succeeds(self):
        server, client = self.create_server_and_client([])
        yield client.bind('uid=hugo,cn=users,dc=test,dc=local', 'secret')

    def test_bind_fails_wrong_password(self):
        server, client = self.create_server_and_client([])
        d = client.bind('uid=hugo,cn=users,dc=test,dc=local', 'wrong')
        return self.assertFailure(d, ldaperrors.LDAPInvalidCredentials)

    def test_bind_fails_unknown_user(self):
        server, client = self.create_server_and_client([])
        d = client.bind('uid=unknown,cn=users,dc=test,dc=local', 'secret')
        return self.assertFailure(d, ldaperrors.LDAPInvalidCredentials)

    def test_bind_fails_no_matching_dn(self):
        server, client = self.create_server_and_client([])
        d = client.bind('uid=hugo,cn=users,dc=somewhere-else,dc=local', 'secret')
        return self.assertFailure(d, ldaperrors.LDAPInvalidCredentials)

    def test_bind_fails_invalid_dn(self):
        server, client = self.create_server_and_client([])
        d = client.bind('dn=uid=hugo,cn=users,dc=test,dc=local', 'secret')
        return self.assertFailure(d, ldaperrors.LDAPInvalidCredentials)

    @defer.inlineCallbacks
    def test_passthrough_bind_succeeds(self):
        server, client = self.create_server_and_client([pureldap.LDAPBindResponse(resultCode=0)])
        yield client.bind('uid=passthrough,cn=users,dc=test,dc=local', 'some-secret')
        server.client.assertSent(
            pureldap.LDAPBindRequest(dn='uid=passthrough,cn=users,dc=test,dc=local', auth='some-secret'),
        )

    @defer.inlineCallbacks
    def test_reusing_connection_fails1(self):
        # Scenario 1: Passthrough Bind, User Bind
        server, client = self.create_server_and_client([pureldap.LDAPBindResponse(resultCode=0)])
        yield client.bind('uid=passthrough,cn=users,dc=test,dc=local', 'some-secret')
        server.client.assertSent(
            pureldap.LDAPBindRequest(dn='uid=passthrough,cn=users,dc=test,dc=local', auth='some-secret'),
        )
        d = client.bind('uid=hugo,cn=users,dc=test,dc=local', 'secret')
        yield self.assertFailure(d, ldaperrors.LDAPInvalidCredentials)

    @defer.inlineCallbacks
    def test_reusing_connection_fails2(self):
        # Scenario 2: User Bind, Passthrough Bind
        server, client = self.create_server_and_client([pureldap.LDAPBindResponse(resultCode=0)])
        yield client.bind('uid=hugo,cn=users,dc=test,dc=local', 'secret')
        d = client.bind('uid=passthrough,cn=users,dc=test,dc=local', 'some-secret')
        yield self.assertFailure(d, ldaperrors.LDAPInvalidCredentials)

    @defer.inlineCallbacks
    def test_reusing_connection_fails3(self):
        # Scenario 3: Passthrough Bind, Passthrough Bind
        server, client = self.create_server_and_client([pureldap.LDAPBindResponse(resultCode=0)])
        yield client.bind('uid=passthrough,cn=users,dc=test,dc=local', 'some-secret')
        d = client.bind('uid=passthrough,cn=users,dc=test,dc=local', 'some-secret')
        yield self.assertFailure(d, ldaperrors.LDAPInvalidCredentials)
        server.client.assertSent(
            pureldap.LDAPBindRequest(dn='uid=passthrough,cn=users,dc=test,dc=local', auth='some-secret'),
        )

    @defer.inlineCallbacks
    def test_reusing_connection_fails4(self):
        # Scenario 4: User Bind, User Bind
        server, client = self.create_server_and_client([])
        yield client.bind('uid=hugo,cn=users,dc=test,dc=local', 'secret')
        d = client.bind('uid=hugo,cn=users,dc=test,dc=local', 'secret')
        yield self.assertFailure(d, ldaperrors.LDAPInvalidCredentials)

    def test_passthrough_bind_fails(self):
        server, client = self.create_server_and_client([pureldap.LDAPBindResponse(resultCode=49)])
        d = client.bind('uid=passthrough,cn=users,dc=test,dc=local', 'some-secret')
        return self.assertFailure(d, ldaperrors.LDAPInvalidCredentials)

    @defer.inlineCallbacks
    def test_passthrough_account_search_fails(self):
        server, client = self.create_server_and_client([pureldap.LDAPBindResponse(resultCode=0)])
        yield client.bind('uid=passthrough,cn=users,dc=test,dc=local', 'some-secret')
        entry = LDAPEntry(client, 'cn=users,dc=test,dc=local')
        d = entry.search('(objectClass=*)', scope=pureldap.LDAP_SCOPE_wholeSubtree)
        yield self.assertFailure(d, ldaperrors.LDAPInsufficientAccessRights)

<<<<<<< HEAD
class TestProxyReuse(ProxyTestCase):
    additional_config = {
        'ldap-proxy': {
            'allow-connection-reuse': True,
            'bind-service-account': True,
        }
    }
    privacyidea_credentials = {
        'hugo@default': 'secret'
    }

    @defer.inlineCallbacks
    def test_reusing_connection_succeeds1(self):
        # Passthrough Bind, User Bind
        server, client = self.create_server_and_client(
            [
                pureldap.LDAPBindResponse(resultCode=0)
            ],
            [
                pureldap.LDAPBindResponse(resultCode=0)
            ])
        yield client.bind('uid=passthrough,cn=users,dc=test,dc=local', 'some-secret')
        yield client.bind('uid=hugo,cn=users,dc=test,dc=local', 'secret')
        server.client.assertSent(
            pureldap.LDAPBindRequest(dn='uid=passthrough,cn=users,dc=test,dc=local', auth='some-secret'),
            pureldap.LDAPBindRequest(dn='uid=service,cn=users,dc=test,dc=local', auth='service-secret'),
        )

    @defer.inlineCallbacks
    def test_reusing_connection_succeeds2(self):
        # User Bind, User Bind
        server, client = self.create_server_and_client(
            [
                pureldap.LDAPBindResponse(resultCode=0)
            ],
            [
                pureldap.LDAPBindResponse(resultCode=0)
            ])
        yield client.bind('uid=hugo,cn=users,dc=test,dc=local', 'secret')
        yield client.bind('uid=hugo,cn=users,dc=test,dc=local', 'secret')
        server.client.assertSent(
            pureldap.LDAPBindRequest(dn='uid=service,cn=users,dc=test,dc=local', auth='service-secret'),
            pureldap.LDAPBindRequest(dn='uid=service,cn=users,dc=test,dc=local', auth='service-secret'),
        )

class TestProxyReuseNoServiceBind(ProxyTestCase):
    additional_config = {
        'ldap-proxy': {
            'allow-connection-reuse': True,
            'bind-service-account': False,
            'allow-search': True,
        }
    }
    privacyidea_credentials = {
        'hugo@default': 'secret'
    }

    @defer.inlineCallbacks
    def test_state_reset(self):
        # Passthrough Bind, User Bind
        dn = 'uid=hugo,cn=users,dc=test,dc=local'
        search_response = pureldap.LDAPSearchResultEntry(dn, [('someattr', ['somevalue'])])
        server, client = self.create_server_and_client(
            [
                pureldap.LDAPBindResponse(resultCode=0)
            ],
            [
                 search_response,
                 pureldap.LDAPSearchResultDone(ldaperrors.Success.resultCode),
            ],
            [
                pureldap.LDAPBindResponse(resultCode=0)
            ]
        )
        yield client.bind('uid=passthrough,cn=users,dc=test,dc=local', 'some-secret')
        server.client.assertSent(
            pureldap.LDAPBindRequest(dn='uid=passthrough,cn=users,dc=test,dc=local', auth='some-secret'),
        )
        # perform a search
        entry = LDAPEntry(client, dn)
        r = yield entry.search('(|(objectClass=*)(objectcLAsS=App-markerSecret))', scope=pureldap.LDAP_SCOPE_baseObject)
        # check that the state is correct
        self.assertTrue(server.received_bind_request)
        self.assertTrue(server.forwarded_passthrough_bind)
        self.assertEqual(server.search_response_entries, 0)
        self.assertIsNone(server.last_search_response_entry)
        yield client.bind(dn, 'secret')
        self.assertEqual(len(server.client.sent), 2)
        # Check that the bind requests was sent properly
        self.assertEqual(server.client.sent[0],
                         pureldap.LDAPBindRequest(dn='uid=passthrough,cn=users,dc=test,dc=local', auth='some-secret'))
        # check that state is properly reset
        self.assertTrue(server.received_bind_request)
        self.assertFalse(server.forwarded_passthrough_bind)
        self.assertEqual(server.search_response_entries, 0)
        self.assertIsNone(server.last_search_response_entry)
=======
class TestProxyForwardAnonymousBind(ProxyTestCase):
    additional_config = {
        'ldap-proxy': {
            'forward-anonymous-binds': True,
        }
    }

    @defer.inlineCallbacks
    def test_anonymous_bind_succeeds(self):
        server, client = self.create_server_and_client([pureldap.LDAPBindResponse(resultCode=0)])
        yield client.bind('', '')
        server.client.assertSent(
            pureldap.LDAPBindRequest(dn='', auth=''),
        )
>>>>>>> 864f99b3
<|MERGE_RESOLUTION|>--- conflicted
+++ resolved
@@ -100,7 +100,6 @@
         d = entry.search('(objectClass=*)', scope=pureldap.LDAP_SCOPE_wholeSubtree)
         yield self.assertFailure(d, ldaperrors.LDAPInsufficientAccessRights)
 
-<<<<<<< HEAD
 class TestProxyReuse(ProxyTestCase):
     additional_config = {
         'ldap-proxy': {
@@ -197,7 +196,7 @@
         self.assertFalse(server.forwarded_passthrough_bind)
         self.assertEqual(server.search_response_entries, 0)
         self.assertIsNone(server.last_search_response_entry)
-=======
+
 class TestProxyForwardAnonymousBind(ProxyTestCase):
     additional_config = {
         'ldap-proxy': {
@@ -211,5 +210,4 @@
         yield client.bind('', '')
         server.client.assertSent(
             pureldap.LDAPBindRequest(dn='', auth=''),
-        )
->>>>>>> 864f99b3
+        )