--- conflicted
+++ resolved
@@ -53,18 +53,15 @@
 # If `bind-service-account` is set to false, but `allow-search` is set to true, only the DNs
 # in `passthrough-binds` will be able to issue search requests.
 allow-search = false
-<<<<<<< HEAD
 # By default, the LDAP proxy only allows one bind request per connection. For some apps, this may
 # be sufficient. However, other apps may reuse a LDAP connection and thus require setting this
 # configuration option.
 allow-connection-reuse = false
-=======
 # Currently, ldaptor does not support SEARCH result references which will break
 # some apps in combination with AD. This option provides a workaround:
 # If it is set to `true`, the LDAP proxy ignores all LDAP SEARCH result references.
 # The LDAP Proxy does not send any LDAP SEARCH result references to the application.
 ignore-search-result-references = false
->>>>>>> 2cb7bd63
 # By default, the LDAP Proxy rejects anonymous binds. With the following option, it can be configured
 # to forward anonymous binds to the LDAP backend.
 forward-anonymous-binds = false
